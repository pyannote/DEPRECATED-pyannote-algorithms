--- conflicted
+++ resolved
@@ -1,8 +1,4 @@
-<<<<<<< HEAD
-### Version 0.4.2 (2015-03-16)
-=======
 ### Version 0.4.3 (2015-03-16)
->>>>>>> c3e92377
 
   - fix: inherit GMMUBMClassification.predict_proba
   - setup: 
